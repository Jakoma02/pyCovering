--- conflicted
+++ resolved
@@ -168,14 +168,8 @@
 
         self.pos = None  # Implementations will change this in reset()
 
-<<<<<<< HEAD
         self._constraint_watchers = []
-
-        # Set timeout handler
-        signal.signal(signal.SIGALRM, GeneralCoveringModel._timeout_handler)
-=======
         self.stopped = False  # Was covering interrupted by another thread
->>>>>>> debb7c70
 
         self.reset()
 
