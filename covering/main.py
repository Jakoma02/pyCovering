#!/usr/bin/env python3

"""
Program entrypoint, facilitates argument parsing.
"""

import argparse
import sys

from PySide2.QtWidgets import QApplication

from covering.models import PyramidCoveringModel, \
                            TwoDCoveringModel, \
                            ImpossibleToFinishException, \
                            CoveringTimeoutException

<<<<<<< HEAD
from covering.views import TwoDPrintView, PyramidPrintView, PyramidVisualView
from covering.constraints import PathConstraintWatcher
=======
from covering.views import TwoDPrintView, PyramidPrintView, \
                           PyramidVisualView, TwoDVisualView
>>>>>>> debb7c70

COVERING_ATTEMPTS = 100


class TooManyAttemptsException(Exception):
    """
    This exception is raised if the covering attempts limit
    was reached
    """


def qapp_decorator(cls):
    """
    This function takes a view using QWidgets
    and creates a QApplication for it
    """
    class Wrapped(cls):
        """
        The new, modified class
        """
        def __init__(self):
            self.app = QApplication()
            cls.__init__(self)

        def show(self, model):
            """
            Shows the view, starts the QApplication
            """
            cls.show(self, model)
            self.app.exec_()

    return Wrapped


def check_args(args, parser):
    """
    Verify argument validity
    """
    if "model" not in args:
        parser.error("No model specified")
    if "size" in args and args.size <= 0:
        parser.error("Size must be positive")
    if "width" in args and args.width <= 0:
        parser.error("Width must be positive")
    if "height" in args and args.height <= 0:
        parser.error("Height must be positive")
    if "min_block_size" in args:
        mib = args.min_block_size
        if mib <= 0:
            parser.error("Block sizes must be positive")
        if "max_block_size" in args:
            mab = args.max_block_size
            if mab < mib:
                parser.error("Upper block size bound must not be smaller " +
                             "than lower block size bound")


def get_parser():
    """
    Return a configured parser
    """
    parser = argparse.ArgumentParser()
    subparsers = parser.add_subparsers()

    general_subparser = argparse.ArgumentParser(add_help=False)

    general_subparser.add_argument(
        "--min-block-size",
        "-mib",
        type=int,
        default=4
    )

    general_subparser.add_argument(
        "--max-block-size",
        "-mab",
        type=int,
        default=4
    )

    general_subparser.add_argument(
        "--visual",
        action="store_true"
    )

    general_subparser.add_argument(
        "--verbose",
        "-v",
        action="count",
        default=0
    )

    general_subparser.add_argument(
        "--string",
        action="store_true"
    )

    general_subparser.add_argument(
        "--path",
        action="store_true"
    )

    two_d_parser = subparsers.add_parser("2d", parents=[general_subparser])
    two_d_parser.set_defaults(model="2d")

    two_d_parser.add_argument(
        "--width",
        type=int,
        default=10
    )

    two_d_parser.add_argument(
        "--height",
        type=int,
        default=10
    )

    # three_d_parser = subparsers.add_parser("3d")
    # three_d_parser.set_defaults(model="3d")

    pyramid_parser = subparsers.add_parser("pyramid",
                                           parents=[general_subparser])

    pyramid_parser.add_argument(
        "--size",
        "-s",
        type=int,
        default=4
    )

    pyramid_parser.set_defaults(model="pyramid")

    return parser


def get_model_view(args):
    """
    Return a (model, view) tuple based on args
    """
    if args.model == "pyramid":
        model = PyramidCoveringModel(args.size, args.min_block_size,
                                     args.max_block_size,
                                     args.verbose)
        if args.visual:
            view = PyramidVisualView()
        else:
            view = PyramidPrintView()
    elif args.model == "2d":
        model = TwoDCoveringModel(args.width, args.height, args.min_block_size,
                                  args.max_block_size, args.verbose)

        if args.visual:
            view = qapp_decorator(TwoDVisualView)()
        else:
            view = TwoDPrintView()

    return (model, view)


def do_covering(model, attempts, args):
    """
    Tries to cover the model `attempts` times
    """
    for i in range(attempts):
        if args.verbose >= 1:
            print(f"Attempting to cover ({i + 1}th attempt)... ",
                  flush=True)

        try:
            model.reset()
            model.try_cover()
        except (ImpossibleToFinishException, CoveringTimeoutException):
            if args.verbose >= 1:
                print("\tFAILED")
        else:
            if args.verbose >= 1:
                print("\tSUCCESS")
            return  # Success

    raise TooManyAttemptsException("Too many failed attempts")


def set_constraints(model, args):
    """
    Set model constraints according to args values
    """
    # if args.string:
        # model.add_constraint(string_constraint)

    if args.path:
        model.add_constraint(PathConstraintWatcher)


def main():
    """
    The program entrypoint
    """
    parser = get_parser()

    args = parser.parse_args()
    check_args(args, parser)

    if args.verbose:
        print(f"Used arguments: {args}")

    model, view = get_model_view(args)

    set_constraints(model, args)

    try:
        do_covering(model, COVERING_ATTEMPTS, args)
        view.show(model)
    except TooManyAttemptsException:
        print("Attempt limit reached")
        sys.exit(1)


if __name__ == "__main__":
    main()<|MERGE_RESOLUTION|>--- conflicted
+++ resolved
@@ -14,13 +14,9 @@
                             ImpossibleToFinishException, \
                             CoveringTimeoutException
 
-<<<<<<< HEAD
-from covering.views import TwoDPrintView, PyramidPrintView, PyramidVisualView
-from covering.constraints import PathConstraintWatcher
-=======
 from covering.views import TwoDPrintView, PyramidPrintView, \
                            PyramidVisualView, TwoDVisualView
->>>>>>> debb7c70
+from covering.constraints import PathConstraintWatcher
 
 COVERING_ATTEMPTS = 100
 
@@ -208,7 +204,7 @@
     Set model constraints according to args values
     """
     # if args.string:
-        # model.add_constraint(string_constraint)
+    #   # model.add_constraint(string_constraint)
 
     if args.path:
         model.add_constraint(PathConstraintWatcher)
